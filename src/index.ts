--- conflicted
+++ resolved
@@ -12,19 +12,6 @@
 
 const config = require(program.config);
 
-<<<<<<< HEAD
-const createUser = async (config: any) : Promise<DPOSUser> => {
-    return DPOSUser.createOfflineUserAsync(
-        config.ethEndpoint,
-        config.ethPrivateKey,
-        config.dappchainEndpoint,
-        config.dappchainPrivateKey,
-        config.chainId,
-        config.loomGatewayEthAddress,
-        GatewayVersion.MULTISIG
-    );
-}
-=======
 const createUser = async (config: any): Promise<DPOSUser> => {
   return DPOSUser.createOfflineUserAsync({
     ethEndpoint: config.ethEndpoint,
@@ -54,7 +41,6 @@
       console.error(err);
     }
   });
->>>>>>> 998e52a6
 
 program
   .command("deposit <amount>")
@@ -149,7 +135,6 @@
     }
   });
 
-<<<<<<< HEAD
 // DPOS BINDINGS
 
 program
@@ -165,6 +150,8 @@
     }
   });
 
+
+// DPOS BINDINGS
 
 program
   .command("map-accounts")
@@ -179,9 +166,7 @@
       console.error(err);
     }
   });
-=======
 // DPOS MAPPINGS
->>>>>>> 998e52a6
 
 program
   .command("list-validators")
@@ -192,7 +177,6 @@
       const validators = await user.listValidatorsAsync();
       console.log(`Current validators:`);
       validators.forEach(v => {
-        console.log("  Pubkey:", CryptoUtils.Uint8ArrayToB64(v.pubKey));
         console.log("  Address:", v.address.toString());
         console.log("  Slash percentage:", v.slashPercentage);
         console.log("  Delegation total:", v.delegationTotal.toString());
@@ -384,7 +368,7 @@
   .action(async function() {
     const user = await createUser(config);
     try {
-      const rewards = await user.checkRewardsAsync();
+      const rewards = await user.checkAllDelegationsAsync();
       console.log(`User unclaimed rewards: ${rewards}`);
     } catch (err) {
       console.error(err);
@@ -397,7 +381,7 @@
   .action(async function() {
     const user = await createUser(config);
     try {
-      const rewards = await user.claimRewardsAsync();
+      const rewards = await user.claimDelegatorRewardsAsync();
       console.log(
         `User claimed back rewards: ${rewards}. They will be available in your balance after elections.`
       );
